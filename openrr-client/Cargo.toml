--- conflicted
+++ resolved
@@ -12,12 +12,8 @@
 openrr-planner = { version = "0.0.1", path = "../openrr-planner" }
 anyhow = "1.0"
 log = "0.4"
-<<<<<<< HEAD
 urdf-rs = "0.4"
 serde = { version = "1.0", features = ["derive"] }
-=======
-serde = { version = "1.0", features = ["derive"] }
 tokio = { version = "0.3", features = ["full"] }
->>>>>>> 735248b4
 
 [dev-dependencies]